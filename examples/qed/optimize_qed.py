--- conflicted
+++ resolved
@@ -42,22 +42,14 @@
             return 0.0, {'forced_terminal': False, 'smiles': state.smiles}
 
     prob_config = run_config.problem_config
-<<<<<<< HEAD
     builder = MoleculeBuilder(
         max_atoms=prob_config.get('max_atoms', 25),
         min_atoms=prob_config.get('min_atoms', 1),
         tryEmbedding=prob_config.get('tryEmbedding', True),
-        sa_score_threshold=prob_config.get('sa_score_threshold', 4),
+        sa_score_threshold=prob_config.get('sa_score_threshold', 3.5),
         stereoisomers=prob_config.get('stereoisomers', False),
         atom_additions=prob_config.get('atom_additions', ('C', 'N', 'O'))
     )
-=======
-    builder = MoleculeBuilder(max_atoms=prob_config.get('max_atoms', 25),
-                              min_atoms=prob_config.get('min_atoms', 1),
-                              tryEmbedding=prob_config.get('tryEmbedding', True),
-                              sa_score_threshold=prob_config.get('sa_score_threshold', 4),
-                              stereoisomers=prob_config.get('stereoisomers', False))
->>>>>>> be6b7141
 
     engine = run_config.start_engine()
 
@@ -110,7 +102,6 @@
 
 def train_model(run_config):
     config = run_config.train_config
-<<<<<<< HEAD
     construct_problem(run_config).train_policy_model(
         steps_per_epoch=config.get('steps_per_epoch', 100),
         lr=float(config.get('lr', 1E-3)),
@@ -118,13 +109,6 @@
         game_count_delay=config.get('game_count_delay', 20),
         verbose=config.get('verbose', 2)
     )
-=======
-    construct_problem(run_config).train_policy_model(steps_per_epoch=config.get('steps_per_epoch', 100),
-                                                     lr=float(config.get('lr', 1E-3)),
-                                                     epochs=int(config.get('epochs', 1E4)),
-                                                     game_count_delay=config.get('game_count_delay', 20),
-                                                     verbose=config.get('verbose', 2))
->>>>>>> be6b7141
 
 
 def monitor(run_config):
