import logging
import sys
import time
from typing import Tuple

import numpy as np
from sqlalchemy import create_engine

<<<<<<< HEAD
from rlmolecule.tree_search.reward import LinearBoundedRewardFactory, Reward
=======
from gridworld_env import GridWorldEnv as GridEnv, make_empty_grid
>>>>>>> 855c8494
from rlmolecule.alphazero.tfalphazero_problem import TFAlphaZeroProblem
from rlmolecule.gym.alphazero_gym import AlphaZeroGymEnv
from rlmolecule.gym.gym_problem import GymProblem
from rlmolecule.gym.gym_state import GymEnvState
from tf_model import scalar_obs_policy  # policy_model_2

logger = logging.getLogger(__name__)


# NOTE: These class definitions need to stay outside of construct_problem
# or you will error out on not being able to pickle/serialize them.
class GridWorldEnv(AlphaZeroGymEnv):
    def reset(self):
        return self.env.reset()

    def get_obs(self) -> np.ndarray:
        return self.env.get_obs()


class GridWorldProblem(GymProblem, TFAlphaZeroProblem):
<<<<<<< HEAD

    def policy_model(self) -> "tf.keras.Model":
        return scalar_obs_policy(
            obs_dim=self.env.observation_space.high[0],
            embed_dim=32,
            hidden_layers=2,
            hidden_dim=64)

    def get_policy_inputs(self, state: GymEnvState) -> dict:
        return {
            "obs": state.env.get_obs(),
            #"steps": np.array([np.float64(self.env.episode_steps / self.env.max_episode_steps)])
        }
=======
    def policy_model(self) -> "tf.keras.Model":
        return scalar_obs_policy(hidden_layers=2, hidden_dim=256)

    def get_policy_inputs(self, state: GymEnvState) -> dict:
        return {"obs": state.env.get_obs(), "steps": 0. * np.array([np.float64(self.env.episode_steps)])}
>>>>>>> 855c8494

    def get_reward(self, state: GymEnvState) -> Tuple[float, dict]:
        return state.cumulative_reward, {}


def construct_problem(size):
    from rlmolecule.tree_search.reward import RankedRewardFactory

    # engine = create_engine(f'sqlite:///gridworld_data.db',
    #                        connect_args={'check_same_thread': False},
    #                        execution_options = {"isolation_level": "AUTOCOMMIT"})

    dbname = "bde"
    port = "5432"
    host = "yuma.hpc.nrel.gov"
    user = "rlops"
    # read the password from a file
    passwd_file = '/projects/rlmolecule/rlops_pass'
    with open(passwd_file, 'r') as f:
        passwd = f.read().strip()

    drivername = "postgresql+psycopg2"
    engine_str = f'{drivername}://{user}:{passwd}@{host}:{port}/{dbname}'
    engine = create_engine(engine_str, execution_options={"isolation_level": "AUTOCOMMIT"})

    run_id = "gridworld_{}".format(size)
<<<<<<< HEAD
    policy_checkpoint_dir = "{}_policy_checkpoints".format(run_id)
    logger.info("run_id={}, policy_checkpoint_dir={}".format(run_id, policy_checkpoint_dir))

    # reward_factory = RankedRewardFactory(
    #         engine=engine,
    #         run_id=run_id,
    #         reward_buffer_min_size=32,
    #         reward_buffer_max_size=1000,
    #         ranked_reward_alpha=0.75
    # )
=======
    # policy_checkpoint_dir = "{}_policy_checkpoints".format(run_id)
    # logger.info("run_id={}, policy_checkpoint_dir={}".format(run_id, policy_checkpoint_dir))

    reward_factory = RankedRewardFactory(engine=engine,
                                         run_id=run_id,
                                         reward_buffer_min_size=64,
                                         reward_buffer_max_size=200,
                                         ranked_reward_alpha=0.75)

>>>>>>> 855c8494
    grid = make_empty_grid(size=size)
    env = GridEnv(grid, use_scalar_obs=True)

<<<<<<< HEAD
    problem = GridWorldProblem(
        env=env,
        engine=engine,
        #reward_class=reward_factory,
        reward_class=LinearBoundedRewardFactory(min_reward=-60., max_reward=0.),
        run_id=run_id,
        min_buffer_size=32,
        max_buffer_size=64,
        batch_size=32,
        policy_checkpoint_dir=policy_checkpoint_dir
    )
=======
    problem = GridWorldProblem(env=env,
                               engine=engine,
                               reward_class=reward_factory,
                               run_id=run_id,
                               min_buffer_size=64,
                               max_buffer_size=200,
                               batch_size=32)
>>>>>>> 855c8494

    return problem


def run_games(size, use_mcts=False, num_mcts_samples=64, num_games=None, seed=None):
    np.random.seed(seed)

    if use_mcts:
        from rlmolecule.mcts.mcts import MCTS
        game = MCTS(construct_problem(size=size))
    else:
        from rlmolecule.alphazero.alphazero import AlphaZero
        game = AlphaZero(construct_problem(size=size), dirichlet_noise=False)

    # TODO: here, allow max games
    num_games = num_games if num_games is not None else sys.maxsize
    for _ in range(num_games):
        start_time = time.time()
        path, reward = game.run(num_mcts_samples=num_mcts_samples)
        elapsed = time.time() - start_time
<<<<<<< HEAD
        print("Worker {} | REWARD: {}   ".format(seed, reward.__dict__))
        #print("PATH", path)
        logger.info(('Worker {} | Game {} Finished -- Reward {:.3f}'.format(seed, _, reward.raw_reward) +
                      #' -- Final state {}'.format(path[-1]) +
                      ' -- CPU time {:1.3f} (s)'.format(elapsed)))

def train_model(size):
    construct_problem(size).train_policy_model(
        steps_per_epoch=75,
        game_count_delay=10,
        verbose=2)
=======
        print("Seed {} | REWARD: {}   ".format(seed, reward.__dict__))
        logger.info((
            'Seed {} | Game Finished -- Reward {:.3f}'.format(seed, reward.raw_reward) +
            # ' -- Final state {}'.format(path[-1]) +
            ' -- CPU time {:1.3f} (s)'.format(elapsed)))


def train_model(size):
    construct_problem(size).train_policy_model(steps_per_epoch=100, game_count_delay=10, verbose=2)
>>>>>>> 855c8494


def monitor(size):
    from rlmolecule.sql.tables import RewardStore
    problem = construct_problem(size=size)

    while True:
        best_reward = problem.session.query(RewardStore) \
            .filter_by(run_id=problem.run_id) \
            .order_by(RewardStore.reward.desc()).first()

        num_games = len(list(problem.iter_recent_games()))

        if hasattr(best_reward, "data") and "position" in best_reward.data:
            print(f"Best Reward: {best_reward.reward:.3f} for final position "
                  f"{best_reward.data['position']} with {num_games} games played")

        time.sleep(5)


def setup_argparser():
    return parser


if __name__ == "__main__":

    import argparse

    parser = argparse.ArgumentParser(
        description='Solve the Hallway problem (move from one side of the hallway to the other). ' +
        'Default is to run multiple games and training using multiprocessing')

    parser.add_argument("--size", type=int, default=8)
    parser.add_argument('--train-policy',
                        action="store_true",
                        default=False,
                        help='Train the policy model only (on GPUs)')
    parser.add_argument('--rollout',
                        action="store_true",
                        default=False,
                        help='Run the game simulations only (on CPUs)')
    parser.add_argument('--num-workers', type=int, default=3, help='Number of multiprocessing workers')
    parser.add_argument("--num-games", type=int, default=None)
    parser.add_argument("--num-mcts-samples", type=int, default=50)
    parser.add_argument("--use-mcts", action="store_true")
    parser.add_argument("--log-level", default="INFO", type=str)

    args = parser.parse_args()

    logger.setLevel(level=getattr(logging, args.log_level.upper()))

    if args.train_policy:
        train_model(args.size)
    elif args.rollout:
        run_games(size=args.size,
                  use_mcts=args.use_mcts,
                  num_mcts_samples=args.num_mcts_samples,
                  num_games=args.num_games)
    else:
        assert args.num_workers >= 3  # need at least 3 workers here...

        import multiprocessing

        jobs = [multiprocessing.Process(target=monitor, args=(args.size, ))]
        jobs[0].start()
        time.sleep(1)

        for i in range(args.num_workers - 2):
            jobs += [
<<<<<<< HEAD
                multiprocessing.Process(
                    target=run_games,
                    args=(args.size, args.use_mcts, args.num_mcts_samples, args.num_games, i)
                )
=======
                multiprocessing.Process(target=run_games, args=(args.size, args.use_mcts, args.num_mcts_samples, seed))
>>>>>>> 855c8494
            ]

        jobs += [multiprocessing.Process(target=train_model, args=(args.size, ))]

        for job in jobs[1:]:
            job.start()

        for job in jobs:
            job.join(300)<|MERGE_RESOLUTION|>--- conflicted
+++ resolved
@@ -6,16 +6,15 @@
 import numpy as np
 from sqlalchemy import create_engine
 
-<<<<<<< HEAD
 from rlmolecule.tree_search.reward import LinearBoundedRewardFactory, Reward
-=======
-from gridworld_env import GridWorldEnv as GridEnv, make_empty_grid
->>>>>>> 855c8494
 from rlmolecule.alphazero.tfalphazero_problem import TFAlphaZeroProblem
 from rlmolecule.gym.alphazero_gym import AlphaZeroGymEnv
 from rlmolecule.gym.gym_problem import GymProblem
 from rlmolecule.gym.gym_state import GymEnvState
-from tf_model import scalar_obs_policy  # policy_model_2
+from tf_model import discrete_obs_policy as policy  # policy_model_2
+
+from gridworld_env import GridWorldEnv as GridEnv
+from gridworld_env import make_empty_grid
 
 logger = logging.getLogger(__name__)
 
@@ -31,10 +30,9 @@
 
 
 class GridWorldProblem(GymProblem, TFAlphaZeroProblem):
-<<<<<<< HEAD
 
     def policy_model(self) -> "tf.keras.Model":
-        return scalar_obs_policy(
+        return policy(
             obs_dim=self.env.observation_space.high[0],
             embed_dim=32,
             hidden_layers=2,
@@ -45,13 +43,6 @@
             "obs": state.env.get_obs(),
             #"steps": np.array([np.float64(self.env.episode_steps / self.env.max_episode_steps)])
         }
-=======
-    def policy_model(self) -> "tf.keras.Model":
-        return scalar_obs_policy(hidden_layers=2, hidden_dim=256)
-
-    def get_policy_inputs(self, state: GymEnvState) -> dict:
-        return {"obs": state.env.get_obs(), "steps": 0. * np.array([np.float64(self.env.episode_steps)])}
->>>>>>> 855c8494
 
     def get_reward(self, state: GymEnvState) -> Tuple[float, dict]:
         return state.cumulative_reward, {}
@@ -78,7 +69,6 @@
     engine = create_engine(engine_str, execution_options={"isolation_level": "AUTOCOMMIT"})
 
     run_id = "gridworld_{}".format(size)
-<<<<<<< HEAD
     policy_checkpoint_dir = "{}_policy_checkpoints".format(run_id)
     logger.info("run_id={}, policy_checkpoint_dir={}".format(run_id, policy_checkpoint_dir))
 
@@ -89,21 +79,9 @@
     #         reward_buffer_max_size=1000,
     #         ranked_reward_alpha=0.75
     # )
-=======
-    # policy_checkpoint_dir = "{}_policy_checkpoints".format(run_id)
-    # logger.info("run_id={}, policy_checkpoint_dir={}".format(run_id, policy_checkpoint_dir))
-
-    reward_factory = RankedRewardFactory(engine=engine,
-                                         run_id=run_id,
-                                         reward_buffer_min_size=64,
-                                         reward_buffer_max_size=200,
-                                         ranked_reward_alpha=0.75)
-
->>>>>>> 855c8494
     grid = make_empty_grid(size=size)
     env = GridEnv(grid, use_scalar_obs=True)
 
-<<<<<<< HEAD
     problem = GridWorldProblem(
         env=env,
         engine=engine,
@@ -115,15 +93,6 @@
         batch_size=32,
         policy_checkpoint_dir=policy_checkpoint_dir
     )
-=======
-    problem = GridWorldProblem(env=env,
-                               engine=engine,
-                               reward_class=reward_factory,
-                               run_id=run_id,
-                               min_buffer_size=64,
-                               max_buffer_size=200,
-                               batch_size=32)
->>>>>>> 855c8494
 
     return problem
 
@@ -144,7 +113,6 @@
         start_time = time.time()
         path, reward = game.run(num_mcts_samples=num_mcts_samples)
         elapsed = time.time() - start_time
-<<<<<<< HEAD
         print("Worker {} | REWARD: {}   ".format(seed, reward.__dict__))
         #print("PATH", path)
         logger.info(('Worker {} | Game {} Finished -- Reward {:.3f}'.format(seed, _, reward.raw_reward) +
@@ -156,17 +124,6 @@
         steps_per_epoch=75,
         game_count_delay=10,
         verbose=2)
-=======
-        print("Seed {} | REWARD: {}   ".format(seed, reward.__dict__))
-        logger.info((
-            'Seed {} | Game Finished -- Reward {:.3f}'.format(seed, reward.raw_reward) +
-            # ' -- Final state {}'.format(path[-1]) +
-            ' -- CPU time {:1.3f} (s)'.format(elapsed)))
-
-
-def train_model(size):
-    construct_problem(size).train_policy_model(steps_per_epoch=100, game_count_delay=10, verbose=2)
->>>>>>> 855c8494
 
 
 def monitor(size):
@@ -226,7 +183,7 @@
                   num_mcts_samples=args.num_mcts_samples,
                   num_games=args.num_games)
     else:
-        assert args.num_workers >= 3  # need at least 3 workers here...
+        assert args.num_workers >= 3, "need at least 3 workers for multiprocessing"
 
         import multiprocessing
 
@@ -236,14 +193,10 @@
 
         for i in range(args.num_workers - 2):
             jobs += [
-<<<<<<< HEAD
                 multiprocessing.Process(
                     target=run_games,
                     args=(args.size, args.use_mcts, args.num_mcts_samples, args.num_games, i)
                 )
-=======
-                multiprocessing.Process(target=run_games, args=(args.size, args.use_mcts, args.num_mcts_samples, seed))
->>>>>>> 855c8494
             ]
 
         jobs += [multiprocessing.Process(target=train_model, args=(args.size, ))]
