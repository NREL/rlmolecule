<<<<<<< HEAD
from abc import abstractmethod
=======
>>>>>>> a83d19af
from copy import deepcopy
from typing import Sequence, Tuple

import numpy as np
import gym

from rlmolecule.tree_search.graph_search_state import GraphSearchState

from alphazero_gym import AlphaZeroGymEnv


class GymEnvState(GraphSearchState):
    """Gyn env state implementation that maps the gym API to the GraphSearchState
    interface.  Should work generically for any gym env."""

    def __init__(self, 
                 env: AlphaZeroGymEnv,
                 step_reward: float,
                 cumulative_reward: float,
                 done: bool) -> None:
        assert isinstance(env.action_space, gym.spaces.Discrete)
        self.env = deepcopy(env)
        self.step_reward = step_reward
        self.cumulative_reward = cumulative_reward
        self.done = done

    def __repr__(self) -> str:
        return self.env.get_obs().__repr__()

    def equals(self, other: any) -> bool:
        return type(self) == type(other) and \
<<<<<<< HEAD
               np.all(self.env.get_obs() == other.env.get_obs())   # legit?
=======
               np.all(self._env.get_obs() == other._env.get_obs())   # legit?
>>>>>>> a83d19af

    def hash(self) -> int:
        return hash(self.__repr__())

    def get_next_actions(self) -> Sequence[GraphSearchState]:
        next_actions = []
        if not self.done:
            for action in range(self.env.action_space.n):
                env_copy = deepcopy(self.env)
                _, step_rew, done, _ = env_copy.step(action)
                cumulative_rew = self.cumulative_reward + step_rew
                next_actions.append(
                    GymEnvState(env_copy, step_rew, cumulative_rew, done))
        return next_actions
<<<<<<< HEAD
=======

    def get_reward(self) -> Tuple[float, dict]:
        return self.cumulative_reward, {}

    @property
    def env(self) -> gym.Env:
        return self._env

    @property
    def step_reward(self) -> float:
        return self._step_reward

    @property
    def cumulative_reward(self) -> float:
        return self._cumulative_reward
>>>>>>> a83d19af
<|MERGE_RESOLUTION|>--- conflicted
+++ resolved
@@ -1,7 +1,3 @@
-<<<<<<< HEAD
-from abc import abstractmethod
-=======
->>>>>>> a83d19af
 from copy import deepcopy
 from typing import Sequence, Tuple
 
@@ -33,11 +29,7 @@
 
     def equals(self, other: any) -> bool:
         return type(self) == type(other) and \
-<<<<<<< HEAD
                np.all(self.env.get_obs() == other.env.get_obs())   # legit?
-=======
-               np.all(self._env.get_obs() == other._env.get_obs())   # legit?
->>>>>>> a83d19af
 
     def hash(self) -> int:
         return hash(self.__repr__())
@@ -52,21 +44,3 @@
                 next_actions.append(
                     GymEnvState(env_copy, step_rew, cumulative_rew, done))
         return next_actions
-<<<<<<< HEAD
-=======
-
-    def get_reward(self) -> Tuple[float, dict]:
-        return self.cumulative_reward, {}
-
-    @property
-    def env(self) -> gym.Env:
-        return self._env
-
-    @property
-    def step_reward(self) -> float:
-        return self._step_reward
-
-    @property
-    def cumulative_reward(self) -> float:
-        return self._cumulative_reward
->>>>>>> a83d19af
