import logging
import os
import sys
from abc import ABC, abstractmethod
from multiprocessing import Pool
from typing import Iterable, List, Optional

import numpy as np
import rdkit
from diskcache import FanoutCache, Cache
from rdkit import Chem, RDConfig
from rdkit.Chem.EnumerateStereoisomers import EnumerateStereoisomers, StereoEnumerationOptions
from rdkit.Chem.MolStandardize import rdMolStandardize
from rdkit.Chem.rdDistGeom import EmbedMolecule

from rlmolecule.molecule.builder.gdb_filters import check_all_filters

sys.path.append(os.path.join(RDConfig.RDContribDir, 'SA_Score'))
# noinspection PyUnresolvedReferences
import sascorer

pt = Chem.GetPeriodicTable()
tautomer_enumerator = rdMolStandardize.TautomerEnumerator()
bond_orders = [Chem.BondType.SINGLE, Chem.BondType.DOUBLE, Chem.BondType.TRIPLE]
logger = logging.getLogger(__name__)


class MoleculeBuilder:
    def __init__(self,
                 max_atoms: int = 10,
                 min_atoms: int = 4,
                 atom_additions: Optional[List] = None,
                 stereoisomers: bool = True,
                 canonicalize_tautomers: bool = False,
                 sa_score_threshold: Optional[float] = 3.5,
<<<<<<< HEAD
                 tryEmbedding: bool = True,
=======
                 tryEmbedding: bool = False,
>>>>>>> 33451c7c
                 cache_dir: Optional[str] = None,
                 num_shards: int = 1) -> None:
        """A class to build molecules according to a number of different options

        :param max_atoms: Maximum number of heavy atoms
        :param min_atoms: minimum number of heavy atoms
        :param atom_additions: potential atom types to consider. Defaults to ('C', 'H', 'O')
        :param stereoisomers: whether to consider stereoisomers different molecules
        :param sa_score_threshold: If set, don't construct molecules greater than a given sa_score.
        :param tryEmbedding: Try to get a 3D embedding of the molecule, and if this fails, remote it.
        """

        # Not the most elegant solution, these are carried and referenced by MoleculeState, but are not used internally
        self.max_atoms = max_atoms
        self.min_atoms = min_atoms

        if cache_dir is not None:
            if num_shards == 1:
                cache = Cache(directory=cache_dir)
            else:
                cache = FanoutCache(directory=cache_dir, shards=num_shards)

            self.cached_call = cache.memoize()(self.call_list)

        else:
            self.mem = None
            self.cached_call = None

<<<<<<< HEAD
        self.transformation_stack = [
=======
        self.transformation_stack = []

        if canonicalize_tautomers:
            self.transformation_stack += [TautomerEnumerator()]

        self.transformation_stack += [
>>>>>>> 33451c7c
            AddNewAtomsAndBonds(atom_additions),
            GdbFilter(),
        ]

        if sa_score_threshold is not None:
            self.transformation_stack += [SAScoreFilter(sa_score_threshold, min_atoms)]

        if stereoisomers:
            self.transformation_stack += [StereoEnumerator()]

        if canonicalize_tautomers:
            self.transformation_stack += [TautomerCanonicalizer()]

        if tryEmbedding:
            self.transformation_stack += [EmbeddingFilter()]

    def call_iter(self, parent_molecule: rdkit.Chem.Mol) -> Iterable[rdkit.Chem.Mol]:
        inputs = [parent_molecule]
        for transformer in self.transformation_stack:
            inputs = transformer(inputs)
        yield from inputs

    def call_list(self, parent_molecule: rdkit.Chem.Mol) -> List[rdkit.Chem.Mol]:
        return list(self.call_iter(parent_molecule))

    def __call__(self, parent_molecule: rdkit.Chem.Mol) -> Iterable[rdkit.Chem.Mol]:
        if self.cached_call is None:
            return self.call_iter(parent_molecule)

        else:
            return self.cached_call(parent_molecule)

    def __getstate__(self):
        attributes = self.__dict__
        attributes['cached_call'] = None
        return attributes


class MoleculeTransformer(ABC):
    def __init__(self, max_threads: Optional[int] = 1):
        self.max_threads = max_threads

    @abstractmethod
    def call(self, molecule: rdkit.Chem.Mol) -> Iterable[rdkit.Chem.Mol]:
        pass

    def call_list(self, molecule: rdkit.Chem.Mol) -> List[rdkit.Chem.Mol]:
        return list(self.call(molecule))

    def __call__(self, inputs: Iterable[rdkit.Chem.Mol]) -> Iterable[rdkit.Chem.Mol]:
        if self.max_threads == 1:
            for molecule in inputs:
                yield from self.call(molecule)

        else:
            with Pool(self.max_threads) as p:
                for result in p.map(self.call_list, list(inputs)):
                    yield from result


class MoleculeFilter(MoleculeTransformer, ABC):
    @abstractmethod
    def filter(self, molecule: rdkit.Chem.Mol) -> bool:
        pass

    def call(self, molecule: rdkit.Chem.Mol) -> Iterable[rdkit.Chem.Mol]:
        if molecule is not None:  # Not sure why we need this
            if self.filter(molecule):
                yield molecule


class UniqueMoleculeTransformer(MoleculeTransformer, ABC):
    def __call__(self, inputs: Iterable[rdkit.Chem.Mol]):
        generated_smiles = set()
        for mol in super(UniqueMoleculeTransformer, self).__call__(inputs):
            smiles = Chem.MolToSmiles(mol)
            if smiles not in generated_smiles:
                generated_smiles.add(smiles)
                yield Chem.MolFromSmiles(smiles)


class AddNewAtomsAndBonds(UniqueMoleculeTransformer):
    def __init__(self, atom_additions: Optional[List] = None, **kwargs):
        super(AddNewAtomsAndBonds, self).__init__(**kwargs)
        if atom_additions is not None:
            self.atom_additions = atom_additions
        else:
            self.atom_additions = ('C', 'N', 'O')

    def call(self, molecule) -> Iterable[rdkit.Chem.Mol]:
        for i, atom in enumerate(molecule.GetAtoms()):
            for partner in self._get_valid_partners(molecule, atom):
                for bond_order in self._get_valid_bonds(molecule, i, partner):
                    yield self._add_bond(molecule, i, partner, bond_order)

    @staticmethod
    def _get_free_valence(atom) -> int:
        """ For a given atom, calculate the free valence remaining """
        return pt.GetDefaultValence(atom.GetSymbol()) - atom.GetExplicitValence()

    def _get_valid_partners(self, starting_mol: rdkit.Chem.Mol, atom: rdkit.Chem.Atom) -> List[int]:
        """ For a given atom, return other atoms it can be connected to """
        return list(
            set(range(starting_mol.GetNumAtoms())) - set((neighbor.GetIdx() for neighbor in atom.GetNeighbors())) -
            set(range(atom.GetIdx())) -  # Prevent duplicates by only bonding forward
            set((atom.GetIdx(),)) | set(np.arange(len(self.atom_additions)) + starting_mol.GetNumAtoms()))

    def _get_valid_bonds(self, starting_mol: rdkit.Chem.Mol, atom1_idx: int, atom2_idx: int) -> range:
        """ Compare free valences of two atoms to calculate valid bonds """
        free_valence_1 = self._get_free_valence(starting_mol.GetAtomWithIdx(atom1_idx))
        if atom2_idx < starting_mol.GetNumAtoms():
            free_valence_2 = self._get_free_valence(starting_mol.GetAtomWithIdx(int(atom2_idx)))
        else:
            free_valence_2 = pt.GetDefaultValence(self.atom_additions[atom2_idx - starting_mol.GetNumAtoms()])

        return range(min(min(free_valence_1, free_valence_2), 3))

    def _add_bond(self, starting_mol: rdkit.Chem.Mol, atom1_idx: int, atom2_idx: int, bond_type: int) -> Chem.RWMol:
        """ Given two atoms and a bond type, execute the addition using rdkit """
        num_atom = starting_mol.GetNumAtoms()
        rw_mol = Chem.RWMol(starting_mol)

        if atom2_idx < num_atom:
            rw_mol.AddBond(atom1_idx, atom2_idx, bond_orders[bond_type])

        else:
            rw_mol.AddAtom(Chem.Atom(self.atom_additions[atom2_idx - num_atom]))
            rw_mol.AddBond(atom1_idx, num_atom, bond_orders[bond_type])

        return rw_mol


class TautomerEnumerator(MoleculeTransformer):
    def call(self, molecule: rdkit.Chem.Mol) -> Iterable[rdkit.Chem.Mol]:
        return tautomer_enumerator.Enumerate(molecule)


class TautomerCanonicalizer(UniqueMoleculeTransformer):
    def call(self, molecule: rdkit.Chem.Mol) -> Iterable[rdkit.Chem.Mol]:
        yield tautomer_enumerator.Canonicalize(molecule)


class StereoEnumerator(UniqueMoleculeTransformer):
    def __init__(self, **kwargs):
        super().__init__(**kwargs)
        self.opts = StereoEnumerationOptions(unique=True)

    def call(self, molecule: rdkit.Chem.Mol) -> Iterable[rdkit.Chem.Mol]:
        return EnumerateStereoisomers(molecule, options=self.opts)


class SAScoreFilter(MoleculeFilter):
    def __init__(self, sa_score_threshold: float, min_atoms: int = 1, **kwargs):
        super().__init__(**kwargs)
        self.min_atoms = min_atoms
        self.sa_score_threshold = sa_score_threshold

    def filter(self, molecule: rdkit.Chem.Mol) -> bool:
        if molecule.GetNumAtoms() >= self.min_atoms:
            return sascorer.calculateScore(molecule) <= self.sa_score_threshold
        return True


class EmbeddingFilter(MoleculeFilter):
    def filter(self, molecule: rdkit.Chem.Mol) -> bool:
        molH = Chem.AddHs(molecule)

        try:
            assert EmbedMolecule(molH, maxAttempts=30, randomSeed=42) >= 0
            return True

        except (AssertionError, RuntimeError):
            return False


class GdbFilter(MoleculeFilter):
    def filter(self, molecule: rdkit.Chem.Mol) -> bool:
        try:
            return check_all_filters(molecule)
        except Exception as ex:
            logger.warning(f"Issue with GDBFilter and molecule {Chem.MolToSmiles(molecule)}: {ex}")
            return False<|MERGE_RESOLUTION|>--- conflicted
+++ resolved
@@ -33,11 +33,7 @@
                  stereoisomers: bool = True,
                  canonicalize_tautomers: bool = False,
                  sa_score_threshold: Optional[float] = 3.5,
-<<<<<<< HEAD
-                 tryEmbedding: bool = True,
-=======
                  tryEmbedding: bool = False,
->>>>>>> 33451c7c
                  cache_dir: Optional[str] = None,
                  num_shards: int = 1) -> None:
         """A class to build molecules according to a number of different options
@@ -66,16 +62,12 @@
             self.mem = None
             self.cached_call = None
 
-<<<<<<< HEAD
-        self.transformation_stack = [
-=======
         self.transformation_stack = []
 
         if canonicalize_tautomers:
             self.transformation_stack += [TautomerEnumerator()]
 
         self.transformation_stack += [
->>>>>>> 33451c7c
             AddNewAtomsAndBonds(atom_additions),
             GdbFilter(),
         ]
