<<<<<<< HEAD
from sqlalchemy import BigInteger, Column, DateTime, Float, Index, Integer, JSON, String, UniqueConstraint, func
=======
from sqlalchemy import (BigInteger, Column, DateTime, Float, JSON, LargeBinary, String,
                        func)
>>>>>>> 61791b94

from rlmolecule.sql import Base


class RewardStore(Base):
    __tablename__ = 'Reward'

<<<<<<< HEAD
    index = Column(Integer, primary_key=True)
    hash = Column(BigInteger)
    run_id = Column(String)
    state = Column(String)
=======
    digest = Column(String(128), primary_key=True)
    hash = Column(BigInteger, primary_key=True)
    run_id = Column(String(255), primary_key=True)
>>>>>>> 61791b94
    time = Column(DateTime, server_default=func.now())
    reward = Column(Float)
    data = Column(JSON)
    __table_args__ = (UniqueConstraint('state', 'run_id', name='_state_runid_uc'),
                      Index('hash', 'run_id'),
                      )


class StateStore(Base):
    __tablename__ = 'State'

    digest = Column(String(128), primary_key=True)
    hash = Column(BigInteger, primary_key=True)
    run_id = Column(String(255), primary_key=True)
    state = Column(LargeBinary)
    policy_inputs = Column(LargeBinary)


class GameStore(Base):
    __tablename__ = 'Game'

    id = Column(String(64), primary_key=True)  # UUID
    run_id = Column(String(255))
    time = Column(DateTime, server_default=func.now())
    raw_reward = Column(Float)
    scaled_reward = Column(Float)
    search_statistics = Column(JSON)<|MERGE_RESOLUTION|>--- conflicted
+++ resolved
@@ -1,9 +1,5 @@
-<<<<<<< HEAD
-from sqlalchemy import BigInteger, Column, DateTime, Float, Index, Integer, JSON, String, UniqueConstraint, func
-=======
 from sqlalchemy import (BigInteger, Column, DateTime, Float, JSON, LargeBinary, String,
                         func)
->>>>>>> 61791b94
 
 from rlmolecule.sql import Base
 
@@ -11,16 +7,9 @@
 class RewardStore(Base):
     __tablename__ = 'Reward'
 
-<<<<<<< HEAD
-    index = Column(Integer, primary_key=True)
-    hash = Column(BigInteger)
-    run_id = Column(String)
-    state = Column(String)
-=======
     digest = Column(String(128), primary_key=True)
     hash = Column(BigInteger, primary_key=True)
     run_id = Column(String(255), primary_key=True)
->>>>>>> 61791b94
     time = Column(DateTime, server_default=func.now())
     reward = Column(Float)
     data = Column(JSON)
