from sqlalchemy import (BigInteger, Column, DateTime, Float, JSON, LargeBinary, String,
                        func)

from rlmolecule.sql import Base
from rlmolecule.sql.guid import GUID


class RewardStore(Base):
    __tablename__ = 'Reward'

    digest = Column(String(128), primary_key=True)
    hash = Column(BigInteger, primary_key=True)
    run_id = Column(String(255), primary_key=True)
    time = Column(DateTime, server_default=func.now())
    reward = Column(Float)
    data = Column(JSON)
<<<<<<< HEAD
    
=======

>>>>>>> 1732e57a

class StateStore(Base):
    __tablename__ = 'State'

    digest = Column(String(128), primary_key=True)
    hash = Column(BigInteger, primary_key=True)
    run_id = Column(String(255), primary_key=True)
    state = Column(LargeBinary)
    policy_inputs = Column(LargeBinary)


class GameStore(Base):
    __tablename__ = 'Game'

<<<<<<< HEAD
    id = Column(String(64), primary_key=True)  # UUID
=======
    id = Column(GUID(), primary_key=True)  # UUID
>>>>>>> 1732e57a
    run_id = Column(String(255))
    time = Column(DateTime, server_default=func.now())
    raw_reward = Column(Float)
    scaled_reward = Column(Float)
    search_statistics = Column(JSON)<|MERGE_RESOLUTION|>--- conflicted
+++ resolved
@@ -14,11 +14,6 @@
     time = Column(DateTime, server_default=func.now())
     reward = Column(Float)
     data = Column(JSON)
-<<<<<<< HEAD
-    
-=======
-
->>>>>>> 1732e57a
 
 class StateStore(Base):
     __tablename__ = 'State'
@@ -33,11 +28,7 @@
 class GameStore(Base):
     __tablename__ = 'Game'
 
-<<<<<<< HEAD
-    id = Column(String(64), primary_key=True)  # UUID
-=======
     id = Column(GUID(), primary_key=True)  # UUID
->>>>>>> 1732e57a
     run_id = Column(String(255))
     time = Column(DateTime, server_default=func.now())
     raw_reward = Column(Float)
