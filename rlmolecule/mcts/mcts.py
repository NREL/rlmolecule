import logging
import math
import random
from typing import Callable, List, Optional, Type

import numpy as np

from rlmolecule.tree_search.dfs import dfs
from rlmolecule.tree_search.reward import Reward
from rlmolecule.mcts.mcts_problem import MCTSProblem
from rlmolecule.mcts.mcts_vertex import MCTSVertex
from rlmolecule.tree_search.graph_search import GraphSearch
from rlmolecule.tree_search.graph_search_state import GraphSearchState

logger = logging.getLogger(__name__)


class MCTS(GraphSearch[MCTSVertex]):
    def __init__(self,
                 problem: MCTSProblem,
                 ucb_constant: float = math.sqrt(2),
                 vertex_class: Optional[Type[MCTSVertex]] = None,
                 **kwargs) -> None:
        super().__init__(MCTSVertex if vertex_class is None else vertex_class)
        self._problem: MCTSProblem = problem
        self.ucb_constant: float = ucb_constant

    @property
    def problem(self) -> MCTSProblem:
        return self._problem

    def run(
        self,
        state: Optional[GraphSearchState] = None,
        num_mcts_samples: int = 256,
        max_depth: int = 1000000,
        action_selection_function: Optional[Callable[[MCTSVertex], MCTSVertex]] = None,
        reset_canonicalizer: bool = True,
    ) -> ([], float):
        """
        Run the MCTS search from the given starting state (or the root node if not provided). This function runs a
        given number of MCTS iterations per step, and then descends the action space according to the
        provided `action_selection_function` (softmax sampling of visit counts if not provided).

        :param num_mcts_samples: number of samples to perform at each level of the MCTS search
        :param max_depth: the maximum search depth.
        :param state: the starting state, or if not provided, the state returned from _get_root()
        :param action_selection_function: a function used to select among the possible next actions. Defaults to
            softmax sampling by visit counts.
        :param reset_canonicalizer: whether to reset the graph canonicalizer in advance of the run
        :return: The search path (as a list of vertexes) and the reward from this search.
        """
        self.problem.initialize_run()

        if reset_canonicalizer:
            self.canonicalizer.reset()

        vertex = self._get_root() if state is None else self.get_vertex_for_state(state)
        action_selection_function = action_selection_function if action_selection_function is not None \
            else self.softmax_selection

        path: [] = []
        for _ in range(max_depth):
            # todo: this loop is odd, we're sampling terminal nodes a whole bunch of extra times
            self.sample(vertex, num_mcts_samples)
            self._accumulate_path_data(vertex, path)
            if len(vertex.children) == 0:
                return path, self.problem.reward_wrapper(vertex)
            logger.debug(
                f'{vertex} has children { {child: (round(child.value, 2), child.visit_count) for child in vertex.children} }'
            )
            vertex = action_selection_function(vertex)

        logger.warning(f"{self} reached max_depth.")
        return path, math.nan  # todo: make sure this returns a reward class

    def sample(
        self,
        vertex: MCTSVertex,
        num_mcts_samples: int = 1,
    ) -> None:
        """
        Perform MCTS sampling from the given vertex.
        """
        for _ in range(num_mcts_samples):
            search_path = self._select(vertex)
            value = self._evaluate(search_path)
            self._backpropagate(search_path, value)

    # noinspection PyMethodMayBeStatic
    def _accumulate_path_data(self, vertex: MCTSVertex, path: []):
        path.append(vertex)

    def _select(
        self,
        root: MCTSVertex,
    ) -> [MCTSVertex]:
        """
        Selection step of MCTS
        From Wikipedia (https://en.wikipedia.org/wiki/Monte_Carlo_tree_search):
        Selection: Start from root R and select successive child vertices until a leaf vertex L is reached.
        The root is the current game state and a leaf is any vertex that has a potential child from which no simulation
        (playout) has yet been initiated. The section below says more about a way of biasing choice of child vertices that
        lets the game tree expand towards the most promising moves, which is the essence of Monte Carlo tree search.
        """
        search_path = [root]
        while True:
            current = search_path[-1]
            children = current.children
            if children is None or len(children) == 0:
                return search_path
            search_path.append(max(children, key=lambda child: self._ucb_score(current, child)))

    def _expand(self, leaf: MCTSVertex) -> None:
        """
        Expansion step of MCTS
        From Wikipedia (https://en.wikipedia.org/wiki/Monte_Carlo_tree_search):
        Expansion: Unless L ends the game decisively (e.g. win/loss/draw) for either player, create one (or more)
        child vertices and choose vertex C from one of them. Child vertices are any valid moves from the game
        position defined by L.
        """

        def dedupe(seq):  # TODO: move me
            seen = set()
            seen_add = seen.add
            return [x for x in seq if not (x in seen or seen_add(x))]

        if leaf.children is None:
<<<<<<< HEAD
            leaf.children = list(set((self.get_vertex_for_state(state) for state in leaf.state.get_next_actions())))
=======
            leaf.children = dedupe((self.get_vertex_for_state(state) for state in leaf.state.get_next_actions()))
>>>>>>> e7648815

            for child in leaf.children:
                # child.children is initialized to None, so this only checks nodes where a transposition pointed
                # to an already existing node in the MCTS graph.
                if child.children is not None:
                    dfs(set(), child, leaf)

    def _evaluate(
        self,
        search_path: [MCTSVertex],
    ) -> Reward:
        """
        Estimates the value of a leaf vertex.
        Simulation step of MCTS.
        From Wikipedia (https://en.wikipedia.org/wiki/Monte_Carlo_tree_search):
        Simulation: Complete one random playout from vertex C. This step is sometimes also called playout or rollout.
        A playout may be as simple as choosing uniform random moves until the game is decided (for example in chess,
        the game is won, lost, or drawn).
        :return: value estimate of the given leaf vertex
        """
        assert len(search_path) > 0, 'Invalid attempt to evaluate an empty search path.'
        leaf = search_path[-1]

        # This `expand` call sets up further visits for this node, but visits to children
        # aren't tracked below the given leaf node
        self._expand(leaf)

        state = leaf.state
        while True:
            children = state.get_next_actions()
            if len(children) == 0:
                return self.problem.reward_wrapper(self.get_vertex_for_state(state))
            state = random.choice(children)

    @staticmethod
    def _backpropagate(search_path: [MCTSVertex], value: Reward):
        """
        Backpropagation step of MCTS
        From Wikipedia (https://en.wikipedia.org/wiki/Monte_Carlo_tree_search):
        Backpropagation: Use the result of the playout to update information in the vertices on the search_path from C to R.
        """
        for vertex in reversed(search_path):
            vertex.update(value.scaled_reward)

    @staticmethod
    def visit_selection(parent: MCTSVertex) -> MCTSVertex:
        return max(parent.children, key=lambda child: child.visit_count)

    @staticmethod
    def softmax_selection(parent: MCTSVertex) -> MCTSVertex:
        children: List[MCTSVertex] = parent.children
        visit_counts = np.array([child.visit_count for child in children])
        visit_counts -= visit_counts.max()
        visit_softmax = np.exp(visit_counts) / sum(np.exp(visit_counts))
        return children[np.random.choice(range(len(children)), size=1, p=visit_softmax)[0]]

    def _get_root(self) -> MCTSVertex:
        return self.get_vertex_for_state(self.problem.get_initial_state())

    def _ucb_score(self, parent: MCTSVertex, child: MCTSVertex) -> float:
        """Calculates the UCB1 score for the given child vertex. From Auer, P., Cesa-Bianchi, N., & Fischer, P. (2002).
           Machine Learning, 47(2/3), 235–256. doi:10.1023/a:1013689704352

           :param child: Vertex for which the UCB score is desired
           :return: UCB1 score.
           """
        if parent.visit_count == 0:
            raise RuntimeError("Child {} of parent {} with zero visits".format(child, self))
        if child.visit_count == 0:
            return math.inf
        return child.value + self.ucb_constant * math.sqrt(math.log(parent.visit_count) / child.visit_count)<|MERGE_RESOLUTION|>--- conflicted
+++ resolved
@@ -126,11 +126,7 @@
             return [x for x in seq if not (x in seen or seen_add(x))]
 
         if leaf.children is None:
-<<<<<<< HEAD
-            leaf.children = list(set((self.get_vertex_for_state(state) for state in leaf.state.get_next_actions())))
-=======
             leaf.children = dedupe((self.get_vertex_for_state(state) for state in leaf.state.get_next_actions()))
->>>>>>> e7648815
 
             for child in leaf.children:
                 # child.children is initialized to None, so this only checks nodes where a transposition pointed
