--- conflicted
+++ resolved
@@ -179,29 +179,16 @@
         return {key: pad_sequences([elem[key] for elem in policy_inputs], padding='post')
                 for key in policy_inputs[0].keys()}
 
-<<<<<<< HEAD
     # TODO: integration point - stores inputs so it can go into database
-    def get_action_inputs_as_binary(self):
-        """Returns the output of `self.policy_inputs_with_children` and child visit probabilities
-=======
-    
     def store_policy_inputs_and_targets(self):
-        """Stores the output of `self.policy_inputs_with_children` and child visit probabilities 
->>>>>>> afc5a4a2
+        """Stores the output of `self.policy_inputs_with_children` and child visit probabilities
         as a numpy compressed binary data string.
 
         save and load using the following:
-<<<<<<< HEAD
-        >>> binary_data = self.get_action_inputs_as_binary()
-        >>> with io.BytesIO(binary_data) as f:
-            data = dict(np.load(f, allow_pickle=True).items())
-
-=======
         >>> self.store_policy_inputs_and_targets()
         >>> with io.BytesIO(self._policy_data) as f:
-            data = dict(np.load(f, allow_pickle=True).items())        
-        
->>>>>>> afc5a4a2
+            data = dict(np.load(f, allow_pickle=True).items())
+
         """
     
         data = self.policy_inputs_with_children()
@@ -211,8 +198,9 @@
         with io.BytesIO() as f:
             np.savez_compressed(f, **data)
             binary_data = f.getvalue()
-        
+    
         self._policy_data = binary_data
+    
 
     @property
     def child_priors(self):
